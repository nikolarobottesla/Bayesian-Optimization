--- conflicted
+++ resolved
@@ -39,22 +39,6 @@
         The indices i and j of the vectors in X associated to the cross-
         distances in D: D[k] = np.abs(X[ij[k, 0]] - Y[ij[k, 1]]).
     """
-<<<<<<< HEAD
-    X = check_array(X)
-    n_samples, n_features = X.shape
-    n_nonzero_cross_dist = n_samples * (n_samples - 1) // 2
-    ij = np.zeros((n_nonzero_cross_dist, 2), dtype=int)
-    D = np.zeros((n_nonzero_cross_dist, n_features))
-    ll_1 = 0
-    for k in range(n_samples - 1):
-        ll_0 = ll_1
-        ll_1 = ll_0 + n_samples - k - 1
-        ij[ll_0:ll_1, 0] = k
-        ij[ll_0:ll_1, 1] = np.arange(k + 1, n_samples)
-        D[ll_0:ll_1] = np.abs(X[k] - X[(k + 1) : n_samples])
-
-    return D, ij
-=======
     if Y is not None:
         X = check_array(X)
         Y = check_array(Y)
@@ -75,7 +59,6 @@
             ij[ll_0:ll_1, 1] = np.arange(k + 1, n_samples)
             D[ll_0:ll_1] = np.abs(X[k] - X[(k + 1) : n_samples])
         return D, ij
->>>>>>> d23c48cc
 
 
 def my_dot(x, y):
@@ -950,19 +933,6 @@
             theta = par
             noise_var = 0
             R0 = self.correlation_matrix(theta)
-<<<<<<< HEAD
-            try:
-                L, Ft, Yt, Q, G, rho = self._compute_aux_var(R0)
-                # TODO: check experimental correction of the sigma2 estimation
-                # k = np.linalg.matrix_rank(Q.dot(Q.T)) if Q is not None else 0
-                k = 0
-                sigma2 = (rho**2.0).sum(axis=0) / (n_samples - k)
-                log_likelihood = -0.5 * (
-                    n_samples * log(2.0 * pi * sigma2) + 2.0 * np.log(np.diag(L)).sum() + n_samples
-                )
-            except (LinAlgError, ValueError, Warning):
-                log_likelihood = None
-=======
             with warnings.catch_warnings():
                 warnings.filterwarnings("error")
                 try:
@@ -975,7 +945,6 @@
                     )
                 except (LinAlgError, ValueError, Warning):
                     log_likelihood = None
->>>>>>> d23c48cc
 
         elif self.estimation_mode == "noise_estim":
             theta, alpha = par[:-1], par[-1]
