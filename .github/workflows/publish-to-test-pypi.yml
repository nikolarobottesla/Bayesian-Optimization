name: Build and Publish
on:
  push:
    branches:
      - master

jobs:
  build-n-publish:
    name: Publish Python 🐍 distributions 📦 to PyPI and TestPyPI
    runs-on: ubuntu-latest
    strategy:
      matrix:
<<<<<<< HEAD
      python-version: [3.6, 3.7, 3.8]
=======
        python-version: [3.6, 3.7, 3.8]
>>>>>>> 3b280352
    steps:
    - uses: actions/checkout@v2
    - name: Set up Python ${{ matrix.python-version }}
      uses: actions/setup-python@v2
      with:
        python-version: ${{ matrix.python-version }}
    - name: Install dependencies
      run: |
        python -m pip install --upgrade pip
        pip install wheel
    - name: Build a binary wheel and a source tarball
      run: |
        python setup.py sdist
        python setup.py bdist_wheel
    - name: Publish distribution 📦 to Test PyPI
      uses: pypa/gh-action-pypi-publish@master
      with:
        password: ${{ secrets.test_pypi_password }}
        repository_url: https://test.pypi.org/legacy/
    - name: Publish distribution 📦 to PyPI
      if: startsWith(github.ref, 'refs/tags')
      uses: pypa/gh-action-pypi-publish@master
      with:
        password: ${{ secrets.pypi_password }}<|MERGE_RESOLUTION|>--- conflicted
+++ resolved
@@ -10,11 +10,7 @@
     runs-on: ubuntu-latest
     strategy:
       matrix:
-<<<<<<< HEAD
-      python-version: [3.6, 3.7, 3.8]
-=======
         python-version: [3.6, 3.7, 3.8]
->>>>>>> 3b280352
     steps:
     - uses: actions/checkout@v2
     - name: Set up Python ${{ matrix.python-version }}
